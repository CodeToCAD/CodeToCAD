--- conflicted
+++ resolved
@@ -10,10 +10,7 @@
 
 
 class AnalyticsTest(TestProviderCase, AnalyticsTestInterface):
-<<<<<<< HEAD
-=======
     
->>>>>>> 0a43455b
     def test_measure_distance(self):
         instance = Sketch("mySketch")
 
@@ -29,10 +26,6 @@
 
         assert value, "Get method failed."
 
-<<<<<<< HEAD
-=======
-    
->>>>>>> 0a43455b
     def test_measure_angle(self):
         instance = Sketch("mySketch")
 
@@ -44,7 +37,6 @@
 
         analytics = Analytics()
 
-<<<<<<< HEAD
         value = analytics.measure_angle(
             entity1="mySketch",
             entity2="mySketch2",
@@ -53,14 +45,6 @@
 
         assert value, "Get method failed."
 
-=======
-        value = analytics.measure_angle(entity1="mySketch", entity2="mySketch2",)
-                                        #"pivot")
-
-        assert value, "Get method failed."
-
-    
->>>>>>> 0a43455b
     def test_get_world_pose(self):
         instance = Part("myCube")
 
@@ -72,12 +56,7 @@
 
         assert value, "Get method failed."
 
-<<<<<<< HEAD
     def test_get_bounding_box(self):  # TypeError
-=======
-    
-    def test_get_bounding_box(self):# TypeError
->>>>>>> 0a43455b
         instance = Sketch("myCircle")
 
         instance.create_circle(radius="5mm")
@@ -88,10 +67,6 @@
 
         assert value, "Get method failed."
 
-<<<<<<< HEAD
-=======
-    
->>>>>>> 0a43455b
     def test_get_dimensions(self):
         instance = Sketch("myCircle")
 
@@ -103,12 +78,7 @@
 
         assert value, "Get method failed."
 
-<<<<<<< HEAD
     def test_log(self):  #'Ops' object has no attribute 'codetocad'
-=======
-    
-    def test_log(self): #'Ops' object has no attribute 'codetocad'
->>>>>>> 0a43455b
         instance = Analytics()
 
         value = instance.log("message")
