--- conflicted
+++ resolved
@@ -137,10 +137,7 @@
         axis: AxisOrItsIndexOrItsName = "z",
     ) -> "Part":
         from . import Part
-<<<<<<< HEAD
-=======
-
->>>>>>> 60e5a607
+
         print("revolve called:", angle, about_entity_or_landmark, axis)
         return Part("a part")
 
